// This source file is part of the Swift.org open source project
//
// Copyright (c) 2014 - 2016 Apple Inc. and the Swift project authors
// Licensed under Apache License v2.0 with Runtime Library Exception
//
// See http://swift.org/LICENSE.txt for license information
// See http://swift.org/CONTRIBUTORS.txt for the list of Swift project authors
//

import CoreFoundation

/* NSTextCheckingType in this project is limited to regular expressions. */
extension TextCheckingResult {
    public struct CheckingType : OptionSet {
        public let rawValue: UInt64
        public init(rawValue: UInt64) { self.rawValue = rawValue }
        
        public static let RegularExpression = CheckingType(rawValue: 1 << 10) // regular expression matches
    }
}

public class TextCheckingResult: NSObject, NSCopying, NSCoding {
    
    public override init() {
        super.init()
    }
    
    public class func regularExpressionCheckingResultWithRanges(_ ranges: NSRangePointer, count: Int, regularExpression: RegularExpression) -> TextCheckingResult {
        return _NSRegularExpressionTextCheckingResultResult(ranges: ranges, count: count, regularExpression: regularExpression)
    }

    public required init?(coder aDecoder: NSCoder) {
        NSUnimplemented()
    }
    
    public func encode(with aCoder: NSCoder) {
        NSUnimplemented()
    }
    
    public override func copy() -> AnyObject {
        return copy(with: nil)
    }
    
    public func copy(with zone: NSZone? = nil) -> AnyObject {
        NSUnimplemented()
    }
    
    /* Mandatory properties, used with all types of results. */
    public var resultType: CheckingType { NSUnimplemented() }
    public var range: NSRange { return range(at: 0) }
    /* A result must have at least one range, but may optionally have more (for example, to represent regular expression capture groups).  The range at index 0 always matches the range property.  Additional ranges, if any, will have indexes from 1 to numberOfRanges-1. */
    public func range(at idx: Int) -> NSRange { NSUnimplemented() }
    public var regularExpression: RegularExpression? { return nil }
    public var numberOfRanges: Int { return 1 }
}

internal class _NSRegularExpressionTextCheckingResultResult : TextCheckingResult {
    var _ranges = [NSRange]()
    let _regularExpression: RegularExpression
    init(ranges: NSRangePointer, count: Int, regularExpression: RegularExpression) {
        _regularExpression = regularExpression
        super.init()
        let notFound = NSRange(location: NSNotFound,length: 0)
        for i in 0..<count {
            ranges[i].location == kCFNotFound ? _ranges.append(notFound) : _ranges.append(ranges[i])
        }  
    }

    internal required init?(coder aDecoder: NSCoder) {
        fatalError("init(coder:) has not been implemented")
    }
    
    override var resultType: CheckingType { return .RegularExpression }
    override func range(at idx: Int) -> NSRange { return _ranges[idx] }
    override var numberOfRanges: Int { return _ranges.count }
    override var regularExpression: RegularExpression? { return _regularExpression }
}

extension TextCheckingResult {
    
    
    
<<<<<<< HEAD
    public func resultByAdjustingRangesWithOffset(_ offset: Int) -> TextCheckingResult { NSUnimplemented() }
=======
    public func resultByAdjustingRangesWithOffset(_ offset: Int) -> NSTextCheckingResult {
        let count = self.numberOfRanges
        var newRanges = [NSRange]()
        for idx in 0..<count {
           let currentRange = self.range(at: idx)
           if (currentRange.location == NSNotFound) {
              newRanges.append(currentRange)
           } else if ((offset > 0 && NSNotFound - currentRange.location <= offset) || (offset < 0 && currentRange.location < -offset)) {
              NSInvalidArgument(" \(offset) invalid offset for range {\(currentRange.location), \(currentRange.length)}")
           } else {
              newRanges.append(NSRange(location: currentRange.location + offset,length: currentRange.length))
           }
        }
        let result = NSTextCheckingResult.regularExpressionCheckingResultWithRanges(&newRanges, count: count, regularExpression: self.regularExpression!)
        return result
    }
>>>>>>> ef8e9fa7
}<|MERGE_RESOLUTION|>--- conflicted
+++ resolved
@@ -78,12 +78,7 @@
 
 extension TextCheckingResult {
     
-    
-    
-<<<<<<< HEAD
-    public func resultByAdjustingRangesWithOffset(_ offset: Int) -> TextCheckingResult { NSUnimplemented() }
-=======
-    public func resultByAdjustingRangesWithOffset(_ offset: Int) -> NSTextCheckingResult {
+    public func resultByAdjustingRangesWithOffset(_ offset: Int) -> TextCheckingResult {
         let count = self.numberOfRanges
         var newRanges = [NSRange]()
         for idx in 0..<count {
@@ -96,8 +91,7 @@
               newRanges.append(NSRange(location: currentRange.location + offset,length: currentRange.length))
            }
         }
-        let result = NSTextCheckingResult.regularExpressionCheckingResultWithRanges(&newRanges, count: count, regularExpression: self.regularExpression!)
+        let result = TextCheckingResult.regularExpressionCheckingResultWithRanges(&newRanges, count: count, regularExpression: self.regularExpression!)
         return result
     }
->>>>>>> ef8e9fa7
-}+}

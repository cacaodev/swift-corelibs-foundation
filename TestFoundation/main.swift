--- conflicted
+++ resolved
@@ -45,11 +45,8 @@
     TestNSHTTPCookie(),
     TestNSGeometry(),
     TestNSUUID(),
-<<<<<<< HEAD
+    TestNSIndexPath(),
     TestNSByteCountFormatter(),
     TestNSURLResponse(),
     TestNSNotificationCenter(),
-=======
-    TestNSIndexPath()
->>>>>>> aa7041eb
 ])
